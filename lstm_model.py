"""
lstm_model.py
Author: BeyondInsight Team
Date: Nov 19,2024

Description:
This script implements the training pipeline for an LSTM model to predict soccer 
tracking data. It integrates with Weights and Biases (WandB) for experiment tracking 
and logs training metrics for analysis.

Key Features:
- Data preprocessing for LSTM training.
- Definition of an LSTM model with configurable parameters.
- Model training loop with WandB integration for logging and monitoring.
- Automatic saving of the best-performing model.

Usage:
Run this script to train the LSTM model. Ensure the tracking data 
(`tracking_data_full_subset2.csv`) is available in the `data` directory.
"""

<<<<<<< HEAD
=======
import os
import numpy as np
import pandas as pd
>>>>>>> 30cbe628
import torch
import torch.nn as nn
import torch.optim as optim

import wandb

# Initialize WandB and start a new run
wandb.init(
    project="BeyondSight",
    config={
        "learning_rate": 0.001,
        "architecture": "LSTM",
        "dataset": "tracking_data_full_subset2",
        "epochs": 20,
        "hidden_size": 128,
        "input_size": 62,  # Updated input size
        "output_size": 62,  # Output size should match input size
        "num_layers": 2,
    },
)

# Set device to GPU if available
device = torch.device("cuda" if torch.cuda.is_available() else "cpu")

# Step 1: Load dataset
df = pd.read_csv("data/tracking_data_full_subset2.csv")

# Step 2: Rename the unnamed columns to match their corresponding X-coordinate columns
new_columns = []
for i, col in enumerate(df.columns):
    if "Unnamed" in col:
        corresponding_x = df.columns[i - 1]
        new_columns.append(f"{corresponding_x}_Y")  # Rename Y-coordinate columns
    else:
        new_columns.append(col)

# Apply the new column names to the DataFrame
df.columns = new_columns

# Step 3: Handle NaN values
df = df.fillna(0)  # Fill NaN values with 0, or you can use interpolation


# Step 4: Prepare the data for LSTM
def preprocess_data(df):
    """
    Prepares the dataset for LSTM model training by creating sequences.

    Parameters:
    ----------
    df : pandas.DataFrame
        The dataset containing the input features.

    Returns:
    -------
    np.array
        A NumPy array of sequences, each of a fixed sequence length.
    """
    sequences = []
    sequence_length = 50  # Define the length of the sequence

    for i in range(len(df) - sequence_length):
        sequence = df.iloc[i : i + sequence_length].values  # Extract a sequence of data
        sequences.append(sequence)

    sequences = np.array(sequences)
    return sequences


# Step 5: Define the LSTM model
class BeyondSightLSTM(nn.Module):
    """
    LSTM model for multi-step prediction of player and ball positions.

    Attributes:
    ----------
    input_size : int
        The number of features in the input (e.g., 62 for X-Y coordinate pairs).
    hidden_size : int
        The number of units in each LSTM layer.
    output_size : int
        The size of the output (should match the input size).
    num_layers : int, optional
        The number of stacked LSTM layers (default is 1).
    """
    def __init__(self, input_size, hidden_size, output_size, num_layers=1):
        """
        Initializes the LSTM model with the specified parameters.

        Parameters:
        ----------
        input_size : int
            Number of features in the input data.
        hidden_size : int
            Number of units in the LSTM layer.
        output_size : int
            Size of the model's output.
        num_layers : int, optional
            Number of stacked LSTM layers (default is 1).
        """
        super(BeyondSightLSTM, self).__init__()
        self.hidden_size = hidden_size
        self.num_layers = num_layers

        # LSTM layer
        self.lstm = nn.LSTM(input_size, hidden_size, num_layers, batch_first=True)

        # Fully connected layer to output predictions for each timestep
        self.fc = nn.Linear(hidden_size, output_size)

    def forward(self, x):
        """
        Forward pass for the LSTM model.

        Parameters:
        ----------
        x : torch.Tensor
            Input tensor of shape (batch_size, sequence_length, input_size).

        Returns:
        -------
        torch.Tensor
            Output tensor of shape (batch_size, sequence_length, output_size).
        """
        h0 = torch.zeros(self.num_layers, x.size(0), self.hidden_size).to(x.device)
        c0 = torch.zeros(self.num_layers, x.size(0), self.hidden_size).to(x.device)
        out, _ = self.lstm(x, (h0, c0))

        # Apply fully connected layer to every timestep (not just the last one)
        out = self.fc(out)
        return out


# Step 6: Initialize the model, loss function, and optimizer
input_size = 62  # Each row has 62 features (X-Y coordinate pairs)
hidden_size = 128  # Number of LSTM units
output_size = input_size  # Output size should match the input size
num_layers = 2
learning_rate = 0.001

model = BeyondSightLSTM(input_size, hidden_size, output_size, num_layers).to(
    device
)  # Move model to the device
criterion = nn.MSELoss()  # Mean Squared Error Loss for regression tasks
optimizer = optim.Adam(model.parameters(), lr=learning_rate)


# Step 7: Prepare data loaders
def prepare_dataloaders(sequences, batch_size=32):
    """
    Prepares data loaders for training the LSTM model.

    Parameters:
    ----------
    sequences : np.array
        Array of sequences created from the dataset.
    batch_size : int, optional
        Number of samples per batch (default is 32).

    Returns:
    -------
    torch.utils.data.DataLoader
        DataLoader for batching and shuffling the data.
    """
    X = sequences[:, :-1, :]  # All but the last time step for input
<<<<<<< HEAD
    #print(sequences[:, :-1, :])
    y = sequences[:, 1:, :]   # Shifted by one for target output
    # print(sequences[:, 1:, :])
=======
    y = sequences[:, 1:, :]  # Shifted by one for target output
>>>>>>> 30cbe628
    X_tensor = torch.tensor(X, dtype=torch.float32)
    y_tensor = torch.tensor(y, dtype=torch.float32)
    dataset = torch.utils.data.TensorDataset(X_tensor, y_tensor)
    train_loader = torch.utils.data.DataLoader(
        dataset, batch_size=batch_size, shuffle=True
    )
    return train_loader


# Step 8: Train the model with WandB logging and model saving
def train_model(model, train_loader, criterion, optimizer, epochs=10):
    """
    Trains the LSTM model with logging and model saving.

    Parameters:
    ----------
    model : BeyondSightLSTM
        The LSTM model to be trained.
    train_loader : torch.utils.data.DataLoader
        DataLoader containing training data.
    criterion : torch.nn.Module
        Loss function for the training process.
    optimizer : torch.optim.Optimizer
        Optimizer for updating the model parameters.
    epochs : int, optional
        Number of epochs for training (default is 10).

    Returns:
    -------
    None
    """
<<<<<<< HEAD
    best_loss = float('inf')  # Initialize with a high value
=======
    best_loss = float("inf")  # Initialize with a high value
>>>>>>> 30cbe628
    best_model_path = "best_model.pth"  # Path to save the best model

    for epoch in range(epochs):
        model.train()
        total_loss = 0
        for inputs, targets in train_loader:
            inputs, targets = inputs.to(device), targets.to(
                device
            )  # Move data to device
            outputs = model(inputs)
            loss = criterion(outputs, targets)
            optimizer.zero_grad()
            loss.backward()
            optimizer.step()
            total_loss += loss.item()

        avg_loss = total_loss / len(train_loader)
        print(f"Epoch {epoch+1}/{epochs}, Loss: {avg_loss}")

        # Log the loss to WandB
        wandb.log({"epoch": epoch + 1, "loss": avg_loss})

        # Save the model if it has the best performance so far
        if avg_loss < best_loss:
            best_loss = avg_loss
            torch.save(model.state_dict(), best_model_path)
            print(f"Best model saved at epoch {epoch+1} with loss {best_loss}")


# Step 9: Data simulation and training
sequences = preprocess_data(df)
train_loader = prepare_dataloaders(sequences)
train_model(model, train_loader, criterion, optimizer, epochs=wandb.config.epochs)

# Finish the WandB run
wandb.finish()<|MERGE_RESOLUTION|>--- conflicted
+++ resolved
@@ -19,12 +19,9 @@
 (`tracking_data_full_subset2.csv`) is available in the `data` directory.
 """
 
-<<<<<<< HEAD
-=======
 import os
 import numpy as np
 import pandas as pd
->>>>>>> 30cbe628
 import torch
 import torch.nn as nn
 import torch.optim as optim
@@ -190,13 +187,7 @@
         DataLoader for batching and shuffling the data.
     """
     X = sequences[:, :-1, :]  # All but the last time step for input
-<<<<<<< HEAD
-    #print(sequences[:, :-1, :])
-    y = sequences[:, 1:, :]   # Shifted by one for target output
-    # print(sequences[:, 1:, :])
-=======
     y = sequences[:, 1:, :]  # Shifted by one for target output
->>>>>>> 30cbe628
     X_tensor = torch.tensor(X, dtype=torch.float32)
     y_tensor = torch.tensor(y, dtype=torch.float32)
     dataset = torch.utils.data.TensorDataset(X_tensor, y_tensor)
@@ -228,11 +219,7 @@
     -------
     None
     """
-<<<<<<< HEAD
-    best_loss = float('inf')  # Initialize with a high value
-=======
     best_loss = float("inf")  # Initialize with a high value
->>>>>>> 30cbe628
     best_model_path = "best_model.pth"  # Path to save the best model
 
     for epoch in range(epochs):
